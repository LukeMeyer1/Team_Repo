# Byte-compiled / cache
__pycache__/
*.py[cod]
*$py.class

# Test / coverage
.pytest_cache/
.coverage
.coverage.*
htmlcov/

# Packaging / build
build/
dist/
*.egg-info/
*.egg

# Type checkers / linters
.mypy_cache/
.dmypy.json
.pyre/
.pytype/

# Virtual envs
.venv/
venv/
env/
.env/
<<<<<<< HEAD
.env
=======
>>>>>>> b149b1fc
pip-wheel-metadata/

# Editors / OS
.vscode/
.idea/
*.swp
.DS_Store
Thumbs.db<|MERGE_RESOLUTION|>--- conflicted
+++ resolved
@@ -26,10 +26,8 @@
 venv/
 env/
 .env/
-<<<<<<< HEAD
 .env
-=======
->>>>>>> b149b1fc
+
 pip-wheel-metadata/
 
 # Editors / OS
